// Copyright (C) 2019-2023 Aleo Systems Inc.
// This file is part of the snarkOS library.

// The snarkOS library is free software: you can redistribute it and/or modify
// it under the terms of the GNU General Public License as published by
// the Free Software Foundation, either version 3 of the License, or
// (at your option) any later version.

// The snarkOS library is distributed in the hope that it will be useful,
// but WITHOUT ANY WARRANTY; without even the implied warranty of
// MERCHANTABILITY or FITNESS FOR A PARTICULAR PURPOSE. See the
// GNU General Public License for more details.

// You should have received a copy of the GNU General Public License
// along with the snarkOS library. If not, see <https://www.gnu.org/licenses/>.

use crate::{
    rocksdb::{self, DataMap, Database},
    MapID,
    TransitionInputMap,
    TransitionMap,
    TransitionOutputMap,
};
use snarkvm::prelude::*;

/// A database transition storage.
#[derive(Clone)]
pub struct TransitionDB<N: Network> {
    /// The transition program IDs and function names.
    locator_map: DataMap<N::TransitionID, (ProgramID<N>, Identifier<N>)>,
    /// The transition input store.
    input_store: InputStore<N, InputDB<N>>,
    /// The transition output store.
    output_store: OutputStore<N, OutputDB<N>>,
    /// The transition proofs.
    proof_map: DataMap<N::TransitionID, Proof<N>>,
    /// The transition finalize inputs.
    finalize_map: DataMap<N::TransitionID, Option<Vec<Value<N>>>>,
    /// The transition public keys.
    tpk_map: DataMap<N::TransitionID, Group<N>>,
    /// The reverse `tpk` map.
    reverse_tpk_map: DataMap<Group<N>, N::TransitionID>,
    /// The transition commitments.
    tcm_map: DataMap<N::TransitionID, Field<N>>,
    /// The reverse `tcm` map.
    reverse_tcm_map: DataMap<Field<N>, N::TransitionID>,
}

#[rustfmt::skip]
impl<N: Network> TransitionStorage<N> for TransitionDB<N> {
    type LocatorMap = DataMap<N::TransitionID, (ProgramID<N>, Identifier<N>)>;
    type InputStorage = InputDB<N>;
    type OutputStorage = OutputDB<N>;
    type FinalizeMap = DataMap<N::TransitionID, Option<Vec<Value<N>>>>;
    type ProofMap = DataMap<N::TransitionID, Proof<N>>;
    type TPKMap = DataMap<N::TransitionID, Group<N>>;
    type ReverseTPKMap = DataMap<Group<N>, N::TransitionID>;
    type TCMMap = DataMap<N::TransitionID, Field<N>>;
    type ReverseTCMMap = DataMap<Field<N>, N::TransitionID>;

    /// Initializes the transition storage.
    fn open(dev: Option<u16>) -> Result<Self> {
        Ok(Self {
            locator_map: rocksdb::RocksDB::open_map(N::ID, dev, MapID::Transition(TransitionMap::Locator))?,
            input_store: InputStore::open(dev)?,
            output_store: OutputStore::open(dev)?,
<<<<<<< HEAD
            finalize_map: rocksdb::RocksDB::open_map(N::ID, dev, DataID::TransitionFinalizeMap)?,
            proof_map: rocksdb::RocksDB::open_map(N::ID, dev, DataID::TransitionProofMap)?,
            tpk_map: rocksdb::RocksDB::open_map(N::ID, dev, DataID::TransitionTPKMap)?,
            reverse_tpk_map: rocksdb::RocksDB::open_map(N::ID, dev, DataID::TransitionReverseTPKMap)?,
            tcm_map: rocksdb::RocksDB::open_map(N::ID, dev, DataID::TransitionTCMMap)?,
            reverse_tcm_map: rocksdb::RocksDB::open_map(N::ID, dev,  DataID::TransitionReverseTCMMap)?,
=======
            finalize_map: rocksdb::RocksDB::open_map(N::ID, dev, MapID::Transition(TransitionMap::Finalize))?,
            proof_map: rocksdb::RocksDB::open_map(N::ID, dev, MapID::Transition(TransitionMap::Proof))?,
            tpk_map: rocksdb::RocksDB::open_map(N::ID, dev, MapID::Transition(TransitionMap::TPK))?,
            reverse_tpk_map: rocksdb::RocksDB::open_map(N::ID, dev, MapID::Transition(TransitionMap::ReverseTPK))?,
            tcm_map: rocksdb::RocksDB::open_map(N::ID, dev, MapID::Transition(TransitionMap::TCM))?,
            reverse_tcm_map: rocksdb::RocksDB::open_map(N::ID, dev,  MapID::Transition(TransitionMap::ReverseTCM))?,
            fee_map: rocksdb::RocksDB::open_map(N::ID, dev, MapID::Transition(TransitionMap::Fee))?,
>>>>>>> cb8371ad
        })
    }

    /// Returns the transition program IDs and function names.
    fn locator_map(&self) -> &Self::LocatorMap {
        &self.locator_map
    }

    /// Returns the transition input store.
    fn input_store(&self) -> &InputStore<N, Self::InputStorage> {
        &self.input_store
    }

    /// Returns the transition output store.
    fn output_store(&self) -> &OutputStore<N, Self::OutputStorage> {
        &self.output_store
    }

    /// Returns the transition finalize inputs map.
    fn finalize_map(&self) -> &Self::FinalizeMap {
        &self.finalize_map
    }

    /// Returns the transition proofs.
    fn proof_map(&self) -> &Self::ProofMap {
        &self.proof_map
    }

    /// Returns the transition public keys.
    fn tpk_map(&self) -> &Self::TPKMap {
        &self.tpk_map
    }

    /// Returns the reverse `tpk` map.
    fn reverse_tpk_map(&self) -> &Self::ReverseTPKMap {
        &self.reverse_tpk_map
    }

    /// Returns the transition commitments.
    fn tcm_map(&self) -> &Self::TCMMap {
        &self.tcm_map
    }

    /// Returns the reverse `tcm` map.
    fn reverse_tcm_map(&self) -> &Self::ReverseTCMMap {
        &self.reverse_tcm_map
    }
}

/// An database transition input storage.
#[derive(Clone)]
pub struct InputDB<N: Network> {
    /// The mapping of `transition ID` to `input IDs`.
    id_map: DataMap<N::TransitionID, Vec<Field<N>>>,
    /// The mapping of `input ID` to `transition ID`.
    reverse_id_map: DataMap<Field<N>, N::TransitionID>,
    /// The mapping of `plaintext hash` to `(optional) plaintext`.
    constant: DataMap<Field<N>, Option<Plaintext<N>>>,
    /// The mapping of `plaintext hash` to `(optional) plaintext`.
    public: DataMap<Field<N>, Option<Plaintext<N>>>,
    /// The mapping of `ciphertext hash` to `(optional) ciphertext`.
    private: DataMap<Field<N>, Option<Ciphertext<N>>>,
    /// The mapping of `serial number` to `tag`.
    record: DataMap<Field<N>, Field<N>>,
    /// The mapping of `record tag` to `serial number`.
    record_tag: DataMap<Field<N>, Field<N>>,
    /// The mapping of `external commitment` to `()`. Note: This is **not** the record commitment.
    external_record: DataMap<Field<N>, ()>,
    /// The optional development ID.
    dev: Option<u16>,
}

#[rustfmt::skip]
impl<N: Network> InputStorage<N> for InputDB<N> {
    type IDMap = DataMap<N::TransitionID, Vec<Field<N>>>;
    type ReverseIDMap = DataMap<Field<N>, N::TransitionID>;
    type ConstantMap = DataMap<Field<N>, Option<Plaintext<N>>>;
    type PublicMap = DataMap<Field<N>, Option<Plaintext<N>>>;
    type PrivateMap = DataMap<Field<N>, Option<Ciphertext<N>>>;
    type RecordMap = DataMap<Field<N>, Field<N>>;
    type RecordTagMap = DataMap<Field<N>, Field<N>>;
    type ExternalRecordMap = DataMap<Field<N>, ()>;

    /// Initializes the transition input storage.
    fn open(dev: Option<u16>) -> Result<Self> {
        Ok(Self {
            id_map: rocksdb::RocksDB::open_map(N::ID, dev, MapID::TransitionInput(TransitionInputMap::ID))?,
            reverse_id_map: rocksdb::RocksDB::open_map(N::ID, dev, MapID::TransitionInput(TransitionInputMap::ReverseID))?,
            constant: rocksdb::RocksDB::open_map(N::ID, dev, MapID::TransitionInput(TransitionInputMap::Constant))?,
            public: rocksdb::RocksDB::open_map(N::ID, dev, MapID::TransitionInput(TransitionInputMap::Public))?,
            private: rocksdb::RocksDB::open_map(N::ID, dev, MapID::TransitionInput(TransitionInputMap::Private))?,
            record: rocksdb::RocksDB::open_map(N::ID, dev, MapID::TransitionInput(TransitionInputMap::Record))?,
            record_tag: rocksdb::RocksDB::open_map(N::ID, dev, MapID::TransitionInput(TransitionInputMap::RecordTag))?,
            external_record: rocksdb::RocksDB::open_map(N::ID, dev, MapID::TransitionInput(TransitionInputMap::ExternalRecord))?,
            dev,
        })
    }

    /// Returns the ID map.
    fn id_map(&self) -> &Self::IDMap {
        &self.id_map
    }

    /// Returns the reverse ID map.
    fn reverse_id_map(&self) -> &Self::ReverseIDMap {
        &self.reverse_id_map
    }

    /// Returns the constant map.
    fn constant_map(&self) -> &Self::ConstantMap {
        &self.constant
    }

    /// Returns the public map.
    fn public_map(&self) -> &Self::PublicMap {
        &self.public
    }

    /// Returns the private map.
    fn private_map(&self) -> &Self::PrivateMap {
        &self.private
    }

    /// Returns the record map.
    fn record_map(&self) -> &Self::RecordMap {
        &self.record
    }

    /// Returns the record tag map.
    fn record_tag_map(&self) -> &Self::RecordTagMap {
        &self.record_tag
    }

    /// Returns the external record map.
    fn external_record_map(&self) -> &Self::ExternalRecordMap {
        &self.external_record
    }

    /// Returns the optional development ID.
    fn dev(&self) -> Option<u16> {
        self.dev
    }
}

/// A database transition output storage.
#[derive(Clone)]
#[allow(clippy::type_complexity)]
pub struct OutputDB<N: Network> {
    /// The mapping of `transition ID` to `output IDs`.
    id_map: DataMap<N::TransitionID, Vec<Field<N>>>,
    /// The mapping of `output ID` to `transition ID`.
    reverse_id_map: DataMap<Field<N>, N::TransitionID>,
    /// The mapping of `plaintext hash` to `(optional) plaintext`.
    constant: DataMap<Field<N>, Option<Plaintext<N>>>,
    /// The mapping of `plaintext hash` to `(optional) plaintext`.
    public: DataMap<Field<N>, Option<Plaintext<N>>>,
    /// The mapping of `ciphertext hash` to `(optional) ciphertext`.
    private: DataMap<Field<N>, Option<Ciphertext<N>>>,
    /// The mapping of `commitment` to `(checksum, (optional) record ciphertext)`.
    record: DataMap<Field<N>, (Field<N>, Option<Record<N, Ciphertext<N>>>)>,
    /// The mapping of `record nonce` to `commitment`.
    record_nonce: DataMap<Group<N>, Field<N>>,
    /// The mapping of `external commitment` to `()`. Note: This is **not** the record commitment.
    external_record: DataMap<Field<N>, ()>,
    /// The optional development ID.
    dev: Option<u16>,
}

#[rustfmt::skip]
impl<N: Network> OutputStorage<N> for OutputDB<N> {
    type IDMap = DataMap<N::TransitionID, Vec<Field<N>>>;
    type ReverseIDMap = DataMap<Field<N>, N::TransitionID>;
    type ConstantMap = DataMap<Field<N>, Option<Plaintext<N>>>;
    type PublicMap = DataMap<Field<N>, Option<Plaintext<N>>>;
    type PrivateMap = DataMap<Field<N>, Option<Ciphertext<N>>>;
    type RecordMap = DataMap<Field<N>, (Field<N>, Option<Record<N, Ciphertext<N>>>)>;
    type RecordNonceMap = DataMap<Group<N>, Field<N>>;
    type ExternalRecordMap = DataMap<Field<N>, ()>;

    /// Initializes the transition output storage.
    fn open(dev: Option<u16>) -> Result<Self> {
        Ok(Self {
            id_map: rocksdb::RocksDB::open_map(N::ID, dev, MapID::TransitionOutput(TransitionOutputMap::ID))?,
            reverse_id_map: rocksdb::RocksDB::open_map(N::ID, dev, MapID::TransitionOutput(TransitionOutputMap::ReverseID))?,
            constant: rocksdb::RocksDB::open_map(N::ID, dev, MapID::TransitionOutput(TransitionOutputMap::Constant))?,
            public: rocksdb::RocksDB::open_map(N::ID, dev, MapID::TransitionOutput(TransitionOutputMap::Public))?,
            private: rocksdb::RocksDB::open_map(N::ID, dev, MapID::TransitionOutput(TransitionOutputMap::Private))?,
            record: rocksdb::RocksDB::open_map(N::ID, dev, MapID::TransitionOutput(TransitionOutputMap::Record))?,
            record_nonce: rocksdb::RocksDB::open_map(N::ID, dev, MapID::TransitionOutput(TransitionOutputMap::RecordNonce))?,
            external_record: rocksdb::RocksDB::open_map(N::ID, dev, MapID::TransitionOutput(TransitionOutputMap::ExternalRecord))?,
            dev,
        })
    }

    /// Returns the ID map.
    fn id_map(&self) -> &Self::IDMap {
        &self.id_map
    }

    /// Returns the reverse ID map.
    fn reverse_id_map(&self) -> &Self::ReverseIDMap {
        &self.reverse_id_map
    }

    /// Returns the constant map.
    fn constant_map(&self) -> &Self::ConstantMap {
        &self.constant
    }

    /// Returns the public map.
    fn public_map(&self) -> &Self::PublicMap {
        &self.public
    }

    /// Returns the private map.
    fn private_map(&self) -> &Self::PrivateMap {
        &self.private
    }

    /// Returns the record map.
    fn record_map(&self) -> &Self::RecordMap {
        &self.record
    }

    /// Returns the record nonce map.
    fn record_nonce_map(&self) -> &Self::RecordNonceMap {
        &self.record_nonce
    }

    /// Returns the external record map.
    fn external_record_map(&self) -> &Self::ExternalRecordMap {
        &self.external_record
    }

    /// Returns the optional development ID.
    fn dev(&self) -> Option<u16> {
        self.dev
    }
}<|MERGE_RESOLUTION|>--- conflicted
+++ resolved
@@ -64,22 +64,12 @@
             locator_map: rocksdb::RocksDB::open_map(N::ID, dev, MapID::Transition(TransitionMap::Locator))?,
             input_store: InputStore::open(dev)?,
             output_store: OutputStore::open(dev)?,
-<<<<<<< HEAD
-            finalize_map: rocksdb::RocksDB::open_map(N::ID, dev, DataID::TransitionFinalizeMap)?,
-            proof_map: rocksdb::RocksDB::open_map(N::ID, dev, DataID::TransitionProofMap)?,
-            tpk_map: rocksdb::RocksDB::open_map(N::ID, dev, DataID::TransitionTPKMap)?,
-            reverse_tpk_map: rocksdb::RocksDB::open_map(N::ID, dev, DataID::TransitionReverseTPKMap)?,
-            tcm_map: rocksdb::RocksDB::open_map(N::ID, dev, DataID::TransitionTCMMap)?,
-            reverse_tcm_map: rocksdb::RocksDB::open_map(N::ID, dev,  DataID::TransitionReverseTCMMap)?,
-=======
             finalize_map: rocksdb::RocksDB::open_map(N::ID, dev, MapID::Transition(TransitionMap::Finalize))?,
             proof_map: rocksdb::RocksDB::open_map(N::ID, dev, MapID::Transition(TransitionMap::Proof))?,
             tpk_map: rocksdb::RocksDB::open_map(N::ID, dev, MapID::Transition(TransitionMap::TPK))?,
             reverse_tpk_map: rocksdb::RocksDB::open_map(N::ID, dev, MapID::Transition(TransitionMap::ReverseTPK))?,
             tcm_map: rocksdb::RocksDB::open_map(N::ID, dev, MapID::Transition(TransitionMap::TCM))?,
             reverse_tcm_map: rocksdb::RocksDB::open_map(N::ID, dev,  MapID::Transition(TransitionMap::ReverseTCM))?,
-            fee_map: rocksdb::RocksDB::open_map(N::ID, dev, MapID::Transition(TransitionMap::Fee))?,
->>>>>>> cb8371ad
         })
     }
 
