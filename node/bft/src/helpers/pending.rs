--- conflicted
+++ resolved
@@ -26,7 +26,6 @@
 use time::OffsetDateTime;
 use tokio::sync::oneshot;
 
-<<<<<<< HEAD
 #[cfg(not(test))]
 pub const NUM_REDUNDANT_REQUESTS: usize = 2;
 #[cfg(test)]
@@ -35,9 +34,6 @@
 /// The maximum number of seconds to wait before expiring a callback.
 /// We ensure that we don't truncate `MAX_FETCH_TIMEOUT_IN_MS` when converting to seconds.
 const CALLBACK_EXPIRATION_IN_SECS: i64 = (MAX_FETCH_TIMEOUT_IN_MS as i64 + (1000 - 1)) / 1000;
-=======
-const CALLBACK_TIMEOUT_IN_SECS: i64 = MAX_FETCH_TIMEOUT_IN_MS as i64 / 1000;
->>>>>>> dd00bf7f
 
 /// Returns the maximum number of redundant requests for the number of validators in the specified round.
 pub fn max_redundant_requests<N: Network>(ledger: Arc<dyn LedgerService<N>>, round: u64) -> usize {
@@ -183,8 +179,7 @@
             // Fetch the current timestamp.
             let now = OffsetDateTime::now_utc().unix_timestamp();
             // Remove the callbacks that have expired.
-<<<<<<< HEAD
-            callback_values.retain(|(_, timestamp)| now - *timestamp <= CALLBACK_EXPIRATION_IN_SECS);
+            callback_values.retain(|(_, timestamp, _)| now - *timestamp <= CALLBACK_EXPIRATION_IN_SECS);
 
             // If there are no more remaining callbacks for the item, remove the item from the pending queue.
             if callback_values.is_empty() {
@@ -199,9 +194,6 @@
         let items = self.pending.read().keys().copied().collect::<Vec<T>>();
         for item in items.into_iter() {
             self.clear_expired_callbacks_for_item(item);
-=======
-            callbacks.retain(|(_, timestamp, _)| now - *timestamp <= CALLBACK_TIMEOUT_IN_SECS);
->>>>>>> dd00bf7f
         }
     }
 }
@@ -328,56 +320,12 @@
     }
 
     #[test]
-<<<<<<< HEAD
-    fn test_expired_items() {
-=======
     fn test_num_sent_requests() {
->>>>>>> dd00bf7f
         let rng = &mut TestRng::default();
 
         // Initialize the ready queue.
         let pending = Pending::<TransmissionID<CurrentNetwork>, ()>::new();
 
-<<<<<<< HEAD
-        // Check initially empty.
-        assert!(pending.is_empty());
-        assert_eq!(pending.len(), 0);
-
-        // Initialize the commitments.
-        let commitment_1 = TransmissionID::Solution(PuzzleCommitment::from_g1_affine(rng.gen()));
-        let commitment_2 = TransmissionID::Solution(PuzzleCommitment::from_g1_affine(rng.gen()));
-
-        // Initialize the SocketAddrs.
-        let addr_1 = SocketAddr::from(([127, 0, 0, 1], 1234));
-        let addr_2 = SocketAddr::from(([127, 0, 0, 1], 2345));
-        let addr_3 = SocketAddr::from(([127, 0, 0, 1], 3456));
-
-        // Initialize the callbacks.
-        let (callback_sender_1, _) = oneshot::channel();
-        let (callback_sender_2, _) = oneshot::channel();
-        let (callback_sender_3, _) = oneshot::channel();
-
-        // Insert the commitments.
-        assert!(pending.insert(commitment_1, addr_1, Some(callback_sender_1)));
-        assert!(pending.insert(commitment_1, addr_2, Some(callback_sender_2)));
-        assert!(pending.insert(commitment_2, addr_3, Some(callback_sender_3)));
-
-        // Ensure that the items have not been expired yet.
-        assert_eq!(pending.num_callbacks(commitment_1), 2);
-        assert_eq!(pending.num_callbacks(commitment_2), 1);
-        assert_eq!(pending.len(), 2);
-
-        // Wait for ` CALLBACK_EXPIRATION_IN_SECS + 1` seconds.
-        thread::sleep(Duration::from_secs(CALLBACK_EXPIRATION_IN_SECS as u64 + 1));
-
-        // Expire the pending callbacks.
-        pending.clear_expired_callbacks();
-
-        // Ensure that the items have been expired.
-        assert_eq!(pending.num_callbacks(commitment_1), 0);
-        assert_eq!(pending.num_callbacks(commitment_2), 0);
-        assert_eq!(pending.len(), 0);
-=======
         for _ in 0..ITERATIONS {
             // Generate a commitment.
             let commitment = TransmissionID::Solution(PuzzleCommitment::from_g1_affine(rng.gen()));
@@ -400,7 +348,53 @@
             // Ensure that the number of sent requests is correct.
             assert_eq!(pending.num_sent_requests(commitment), expected_num_sent_requests);
         }
->>>>>>> dd00bf7f
+    }
+
+    #[test]
+    fn test_expired_items() {
+        let rng = &mut TestRng::default();
+
+        // Initialize the ready queue.
+        let pending = Pending::<TransmissionID<CurrentNetwork>, ()>::new();
+
+        // Check initially empty.
+        assert!(pending.is_empty());
+        assert_eq!(pending.len(), 0);
+
+        // Initialize the commitments.
+        let commitment_1 = TransmissionID::Solution(PuzzleCommitment::from_g1_affine(rng.gen()));
+        let commitment_2 = TransmissionID::Solution(PuzzleCommitment::from_g1_affine(rng.gen()));
+
+        // Initialize the SocketAddrs.
+        let addr_1 = SocketAddr::from(([127, 0, 0, 1], 1234));
+        let addr_2 = SocketAddr::from(([127, 0, 0, 1], 2345));
+        let addr_3 = SocketAddr::from(([127, 0, 0, 1], 3456));
+
+        // Initialize the callbacks.
+        let (callback_sender_1, _) = oneshot::channel();
+        let (callback_sender_2, _) = oneshot::channel();
+        let (callback_sender_3, _) = oneshot::channel();
+
+        // Insert the commitments.
+        assert!(pending.insert(commitment_1, addr_1, Some((callback_sender_1, true))));
+        assert!(pending.insert(commitment_1, addr_2, Some((callback_sender_2, true))));
+        assert!(pending.insert(commitment_2, addr_3, Some((callback_sender_3, true))));
+
+        // Ensure that the items have not been expired yet.
+        assert_eq!(pending.num_callbacks(commitment_1), 2);
+        assert_eq!(pending.num_callbacks(commitment_2), 1);
+        assert_eq!(pending.len(), 2);
+
+        // Wait for ` CALLBACK_EXPIRATION_IN_SECS + 1` seconds.
+        thread::sleep(Duration::from_secs(CALLBACK_EXPIRATION_IN_SECS as u64 + 1));
+
+        // Expire the pending callbacks.
+        pending.clear_expired_callbacks();
+
+        // Ensure that the items have been expired.
+        assert_eq!(pending.num_callbacks(commitment_1), 0);
+        assert_eq!(pending.num_callbacks(commitment_2), 0);
+        assert_eq!(pending.len(), 0);
     }
 }
 
