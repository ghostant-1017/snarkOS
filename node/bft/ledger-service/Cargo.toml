--- conflicted
+++ resolved
@@ -20,7 +20,7 @@
 default = [ ]
 ledger = [ "lru", "parking_lot", "rand", "tokio", "tracing" ]
 ledger-write = [ ]
-mock = [ "tracing" ]
+mock = [ "parking_lot", "tracing" ]
 prover = [ ]
 test = [ "mock", "translucent" ]
 translucent = [ "ledger" ]
@@ -34,13 +34,11 @@
 
 [dependencies.lru]
 version = "0.12"
-<<<<<<< HEAD
-=======
 optional = true
->>>>>>> 3b473759
 
 [dependencies.parking_lot]
 version = "0.12"
+optional = true
 
 [dependencies.rand]
 version = "0.8"
