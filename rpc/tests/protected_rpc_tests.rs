// Copyright (C) 2019-2020 Aleo Systems Inc.
// This file is part of the snarkOS library.

// The snarkOS library is free software: you can redistribute it and/or modify
// it under the terms of the GNU General Public License as published by
// the Free Software Foundation, either version 3 of the License, or
// (at your option) any later version.

// The snarkOS library is distributed in the hope that it will be useful,
// but WITHOUT ANY WARRANTY; without even the implied warranty of
// MERCHANTABILITY or FITNESS FOR A PARTICULAR PURPOSE. See the
// GNU General Public License for more details.

// You should have received a copy of the GNU General Public License
// along with the snarkOS library. If not, see <https://www.gnu.org/licenses/>.

/// Tests for protected RPC endpoints
mod protected_rpc_tests {
    use snarkos_consensus::{memory_pool::MemoryPool, MerkleTreeLedger};
    use snarkos_network::{external::SyncHandler, internal::context::Context};
    use snarkos_rpc::*;
    use snarkos_testing::{consensus::*, dpc::load_verifying_parameters, network::*, storage::*};
    use snarkvm_dpc::base_dpc::{
        instantiated::{Components, Tx},
        parameters::PublicParameters,
        record::DPCRecord,
    };
<<<<<<< HEAD
    use snarkos_models::dpc::Record;
    use snarkos_network::Server;
    use snarkos_objects::{AccountAddress, AccountPrivateKey, AccountViewKey};
    use snarkos_rpc::*;
    use snarkos_testing::{consensus::*, dpc::load_verifying_parameters, network::*, storage::*};
    use snarkos_utilities::{
=======
    use snarkvm_models::dpc::Record;
    use snarkvm_objects::{AccountAddress, AccountPrivateKey, AccountViewKey};
    use snarkvm_utilities::{
>>>>>>> 292f5347
        bytes::{FromBytes, ToBytes},
        to_bytes,
    };

    use jsonrpc_core::MetaIoHandler;
    use serde_json::Value;
    use std::{
        str::FromStr,
        sync::{Arc, Mutex, RwLock},
    };

    const TEST_USERNAME: &str = "TEST_USERNAME";
    const TEST_PASSWORD: &str = "TEST_PASSWORD";

    fn invalid_authentication() -> Meta {
        let basic_auth_encoding = format!(
            "Basic {}",
            base64::encode(format!("{}:{}", "INVALID_USERNAME", "INVALID_PASSWORD"))
        );

        Meta {
            auth: Some(basic_auth_encoding),
        }
    }

    fn authentication() -> Meta {
        let basic_auth_encoding = format!(
            "Basic {}",
            base64::encode(format!("{}:{}", TEST_USERNAME, TEST_PASSWORD))
        );

        Meta {
            auth: Some(basic_auth_encoding),
        }
    }

    fn unwrap_arc_rwlock<T>(x: Arc<RwLock<T>>) -> T {
        if let Ok(lock) = Arc::try_unwrap(x) {
            lock.into_inner().unwrap()
        } else {
            panic!("can't unwrap the Arc, there are strong refs left!");
        }
    }

    async fn initialize_test_rpc(
        storage: Arc<RwLock<MerkleTreeLedger>>,
        parameters: PublicParameters<Components>,
    ) -> MetaIoHandler<Meta> {
        let consensus = TEST_CONSENSUS.clone();

        let credentials = RpcCredentials {
            username: TEST_USERNAME.to_string(),
            password: TEST_PASSWORD.to_string(),
        };

        let memory_pool = Arc::new(Mutex::new(MemoryPool::new()));

        let environment = initialize_test_environment(None, vec![], storage.clone(), parameters.clone()).unwrap();
        let server = Server::new(environment.clone()).await.unwrap();

        let storage_path = storage.read().unwrap().storage.db.path().to_path_buf();

        let rpc_impl = RpcImpl::new(
            storage,
            storage_path,
            parameters,
            environment,
            consensus,
            memory_pool,
            Some(credentials),
            server,
        );
        let mut io = jsonrpc_core::MetaIoHandler::default();

        rpc_impl.add_protected(&mut io);

        io
    }

    #[tokio::test]
    async fn test_rpc_authentication() {
        let storage = Arc::new(RwLock::new(FIXTURE_VK.ledger()));
        let parameters = load_verifying_parameters();
        let meta = invalid_authentication();
        let rpc = initialize_test_rpc(storage.clone(), parameters).await;

        let method = "getrecordcommitments".to_string();
        let request = format!("{{ \"jsonrpc\":\"2.0\", \"id\": 1, \"method\": \"{}\" }}", method);
        let response = rpc.handle_request_sync(&request, meta).unwrap();

        let extracted: Value = serde_json::from_str(&response).unwrap();

        let expected_result = Value::String("Authentication Error".to_string());
        assert_eq!(extracted["error"]["message"], expected_result);

        drop(rpc);
        kill_storage_sync(unwrap_arc_rwlock(storage));
    }

    #[tokio::test]
    async fn test_rpc_fetch_record_commitment_count() {
        let storage = Arc::new(RwLock::new(FIXTURE_VK.ledger()));
        let parameters = load_verifying_parameters();
        let meta = authentication();
        let rpc = initialize_test_rpc(storage.clone(), parameters).await;

        storage.write().unwrap().store_record(&DATA.records_1[0]).unwrap();

        let method = "getrecordcommitmentcount".to_string();
        let request = format!("{{ \"jsonrpc\":\"2.0\", \"id\": 1, \"method\": \"{}\" }}", method);
        let response = rpc.handle_request_sync(&request, meta).unwrap();

        let extracted: Value = serde_json::from_str(&response).unwrap();

        assert_eq!(extracted["result"], 1);

        drop(rpc);
        kill_storage_sync(unwrap_arc_rwlock(storage));
    }

    #[tokio::test]
    async fn test_rpc_fetch_record_commitments() {
        let storage = Arc::new(RwLock::new(FIXTURE_VK.ledger()));
        let parameters = load_verifying_parameters();
        let meta = authentication();
        let rpc = initialize_test_rpc(storage.clone(), parameters).await;

        storage.write().unwrap().store_record(&DATA.records_1[0]).unwrap();

        let method = "getrecordcommitments".to_string();
        let request = format!("{{ \"jsonrpc\":\"2.0\", \"id\": 1, \"method\": \"{}\" }}", method);
        let response = rpc.handle_request_sync(&request, meta).unwrap();

        let extracted: Value = serde_json::from_str(&response).unwrap();

        let expected_result = Value::Array(vec![Value::String(hex::encode(
            to_bytes![DATA.records_1[0].commitment()].unwrap(),
        ))]);

        assert_eq!(extracted["result"], expected_result);

        drop(rpc);
        kill_storage_sync(unwrap_arc_rwlock(storage));
    }

    #[tokio::test]
    async fn test_rpc_get_raw_record() {
        let storage = Arc::new(RwLock::new(FIXTURE_VK.ledger()));
        let parameters = load_verifying_parameters();
        let meta = authentication();
        let rpc = initialize_test_rpc(storage.clone(), parameters).await;

        storage.write().unwrap().store_record(&DATA.records_1[0]).unwrap();

        let method = "getrawrecord".to_string();
        let params = hex::encode(to_bytes![DATA.records_1[0].commitment()].unwrap());
        let request = format!(
            "{{ \"jsonrpc\":\"2.0\", \"id\": 1, \"method\": \"{}\", \"params\": [\"{}\"] }}",
            method, params
        );
        let response = rpc.handle_request_sync(&request, meta).unwrap();

        let extracted: Value = serde_json::from_str(&response).unwrap();

        let expected_result = Value::String(hex::encode(to_bytes![DATA.records_1[0]].unwrap()));

        assert_eq!(extracted["result"], expected_result);

        drop(rpc);
        kill_storage_sync(unwrap_arc_rwlock(storage));
    }

    #[tokio::test]
    async fn test_rpc_decode_record() {
        let storage = Arc::new(RwLock::new(FIXTURE_VK.ledger()));
        let parameters = load_verifying_parameters();
        let meta = authentication();
        let rpc = initialize_test_rpc(storage.clone(), parameters).await;

        let record = &DATA.records_1[0];

        let method = "decoderecord";
        let params = hex::encode(to_bytes![record].unwrap());
        let request = format!(
            "{{ \"jsonrpc\":\"2.0\", \"id\": 1, \"method\": \"{}\", \"params\": [\"{}\"] }}",
            method, params
        );

        let response = rpc.handle_request_sync(&request, meta).unwrap();

        let record_info: Value = serde_json::from_str(&response).unwrap();

        let record_info = record_info["result"].clone();

        let owner = record.owner().to_string();
        let is_dummy = record.is_dummy();
        let value = record.value();
        let birth_program_id = hex::encode(to_bytes![record.birth_program_id()].unwrap());
        let death_program_id = hex::encode(to_bytes![record.death_program_id()].unwrap());
        let serial_number_nonce = hex::encode(to_bytes![record.serial_number_nonce()].unwrap());
        let commitment = hex::encode(to_bytes![record.commitment()].unwrap());
        let commitment_randomness = hex::encode(to_bytes![record.commitment_randomness()].unwrap());

        assert_eq!(owner, record_info["owner"]);
        assert_eq!(is_dummy, record_info["is_dummy"]);
        assert_eq!(value, record_info["value"]);
        assert_eq!(birth_program_id, record_info["birth_program_id"]);
        assert_eq!(death_program_id, record_info["death_program_id"]);
        assert_eq!(serial_number_nonce, record_info["serial_number_nonce"]);
        assert_eq!(commitment, record_info["commitment"]);
        assert_eq!(commitment_randomness, record_info["commitment_randomness"]);

        drop(rpc);
        kill_storage_sync(unwrap_arc_rwlock(storage));
    }

    #[tokio::test]
    async fn test_rpc_decrypt_record() {
        let storage = Arc::new(RwLock::new(FIXTURE_VK.ledger()));
        let parameters = load_verifying_parameters();
        let meta = authentication();
        let rpc = initialize_test_rpc(storage.clone(), parameters).await;

        let system_parameters = &FIXTURE_VK.parameters.system_parameters;
        let [miner_acc, _, _] = FIXTURE_VK.test_accounts.clone();

        let transaction = Tx::read(&TRANSACTION_1[..]).unwrap();
        let ciphertexts = transaction.encrypted_records;

        let records = &DATA.records_1;

        let view_key = AccountViewKey::from_private_key(
            &system_parameters.account_signature,
            &system_parameters.account_commitment,
            &miner_acc.private_key,
        )
        .unwrap();

        for (ciphertext, record) in ciphertexts.iter().zip(records) {
            let ciphertext_string = hex::encode(to_bytes![ciphertext].unwrap());
            let account_view_key = view_key.to_string();

            let params = DecryptRecordInput {
                encrypted_record: ciphertext_string,
                account_view_key,
            };
            let params = serde_json::to_value(params).unwrap();

            let method = "decryptrecord";
            let request = format!(
                "{{ \"jsonrpc\":\"2.0\", \"id\": 1, \"method\": \"{}\", \"params\": [{}] }}",
                method, params
            );
            let response = rpc.handle_request_sync(&request, meta.clone()).unwrap();

            let extracted: Value = serde_json::from_str(&response).unwrap();

            let expected_result = Value::String(hex::encode(to_bytes![record].unwrap()).to_string());
            assert_eq!(extracted["result"], expected_result);
        }

        drop(rpc);
        kill_storage_sync(unwrap_arc_rwlock(storage));
    }

    #[tokio::test]
    async fn test_rpc_create_raw_transaction() {
        let storage = Arc::new(RwLock::new(FIXTURE.ledger()));
        let parameters = FIXTURE.parameters.clone();
        let meta = authentication();

        let consensus = TEST_CONSENSUS.clone();

        consensus
            .receive_block(
                &parameters,
                &storage.read().unwrap(),
                &mut MemoryPool::new(),
                &DATA.block_1,
            )
            .unwrap();

        let io = initialize_test_rpc(storage.clone(), parameters).await;

        let method = "createrawtransaction".to_string();

        let [sender, receiver, _] = &FIXTURE_VK.test_accounts;

        let old_records = vec![hex::encode(to_bytes![DATA.records_1[0]].unwrap())];
        let old_account_private_keys = vec![sender.private_key.to_string()];

        let recipients = vec![TransactionRecipient {
            address: receiver.address.to_string(),
            amount: 100,
        }];

        let network_id = 0;

        let params = TransactionInputs {
            old_records,
            old_account_private_keys,
            recipients,
            memo: None,
            network_id,
        };

        let params = serde_json::to_value(params).unwrap();
        let request = format!(
            "{{ \"jsonrpc\":\"2.0\", \"id\": 1, \"method\": \"{}\", \"params\": [{}] }}",
            method, params
        );
        let response = io.handle_request_sync(&request, meta).unwrap();

        let extracted: Value = serde_json::from_str(&response).unwrap();

        let result = extracted["result"].clone();

        for record_value in result["encoded_records"].as_array().unwrap() {
            let record_bytes = hex::decode(record_value.as_str().unwrap()).unwrap();
            let _record: DPCRecord<Components> = FromBytes::read(&record_bytes[..]).unwrap();
        }

        let transaction_string = result["encoded_transaction"].as_str().unwrap();
        let transaction_bytes = hex::decode(transaction_string).unwrap();
        let _transaction: Tx = FromBytes::read(&transaction_bytes[..]).unwrap();

        drop(io);
        kill_storage_sync(unwrap_arc_rwlock(storage));
    }

    #[tokio::test]
    async fn test_create_account() {
        let storage = Arc::new(RwLock::new(FIXTURE_VK.ledger()));
        let parameters = load_verifying_parameters();
        let meta = authentication();
        let rpc = initialize_test_rpc(storage.clone(), parameters).await;

        let method = "createaccount".to_string();

        let request = format!("{{ \"jsonrpc\":\"2.0\", \"id\": 1, \"method\": \"{}\" }}", method);
        let response = rpc.handle_request_sync(&request, meta.clone()).unwrap();

        let extracted: Value = serde_json::from_str(&response).unwrap();

        let account: RpcAccount = serde_json::from_value(extracted["result"].clone()).unwrap();

        let _private_key = AccountPrivateKey::<Components>::from_str(&account.private_key).unwrap();
        let _address = AccountAddress::<Components>::from_str(&account.address).unwrap();

        let request = format!("{{ \"jsonrpc\":\"2.0\", \"id\": 1, \"method\": \"{}\" }}", method);
        let response = rpc.handle_request_sync(&request, meta).unwrap();

        let extracted: Value = serde_json::from_str(&response).unwrap();

        let account: RpcAccount = serde_json::from_value(extracted["result"].clone()).unwrap();

        let _private_key = AccountPrivateKey::<Components>::from_str(&account.private_key).unwrap();
        let _address = AccountAddress::<Components>::from_str(&account.address).unwrap();

        drop(rpc);
        kill_storage_sync(unwrap_arc_rwlock(storage));
    }
}<|MERGE_RESOLUTION|>--- conflicted
+++ resolved
@@ -17,7 +17,7 @@
 /// Tests for protected RPC endpoints
 mod protected_rpc_tests {
     use snarkos_consensus::{memory_pool::MemoryPool, MerkleTreeLedger};
-    use snarkos_network::{external::SyncHandler, internal::context::Context};
+    use snarkos_network::Server;
     use snarkos_rpc::*;
     use snarkos_testing::{consensus::*, dpc::load_verifying_parameters, network::*, storage::*};
     use snarkvm_dpc::base_dpc::{
@@ -25,18 +25,9 @@
         parameters::PublicParameters,
         record::DPCRecord,
     };
-<<<<<<< HEAD
-    use snarkos_models::dpc::Record;
-    use snarkos_network::Server;
-    use snarkos_objects::{AccountAddress, AccountPrivateKey, AccountViewKey};
-    use snarkos_rpc::*;
-    use snarkos_testing::{consensus::*, dpc::load_verifying_parameters, network::*, storage::*};
-    use snarkos_utilities::{
-=======
     use snarkvm_models::dpc::Record;
     use snarkvm_objects::{AccountAddress, AccountPrivateKey, AccountViewKey};
     use snarkvm_utilities::{
->>>>>>> 292f5347
         bytes::{FromBytes, ToBytes},
         to_bytes,
     };
