[package]
name = "snarkos"
version = "2.2.7"
authors = [ "The Aleo Team <hello@aleo.org>" ]
description = "A decentralized operating system"
homepage = "https://aleo.org"
repository = "https://github.com/AleoNet/snarkOS"
keywords = [
  "aleo",
  "cryptography",
  "blockchain",
  "decentralized",
  "zero-knowledge"
]
categories = [ "cryptography", "operating-systems" ]
license = "Apache-2.0"
edition = "2021"
rust-version = "1.76.0" # Attention - Change the MSRV in rust-toolchain and in .circleci/config.yml as well

[workspace]
members = [
  "account",
  "cli",
  "display",
  "node",
  "node/bft",
  "node/bft/events",
  "node/bft/ledger-service",
  "node/bft/storage-service",
  "node/cdn",
  "node/consensus",
  "node/metrics",
  "node/rest",
  "node/router",
  "node/router/messages",
  "node/sync",
  "node/sync/communication-service",
  "node/sync/locators",
  "node/tcp",
  ".integration"
]

[workspace.dependencies.aleo-std]
version = "=0.1.24"
default-features = false

[workspace.dependencies.snarkvm]
<<<<<<< HEAD
#git = "https://github.com/AleoNet/snarkVM.git"
#rev = "74a437897"
=======
git = "https://github.com/AleoNet/snarkVM.git"
rev = "06bba06"
>>>>>>> cd73c74e
#version = "=0.16.18"
path = "../snarkVM"
features = [ "circuit", "console", "rocks" ]

[[bin]]
name = "snarkos"
path = "snarkos/main.rs"

[features]
metrics = [ "snarkos-node-metrics", "snarkos-node/metrics" ]
history = [ "snarkos-node/history", "snarkvm-synthesizer/history" ]

[dependencies.anyhow]
version = "1.0.79"

[dependencies.clap]
version = "4.4"
features = [ "derive" ]

[dependencies.crossterm]
version = "0.27.0"

[dependencies.once_cell]
version = "1"

[dependencies.snarkos-account]
path = "./account"
version = "=2.2.7"

[dependencies.snarkos-cli]
path = "./cli"
version = "=2.2.7"

[dependencies.snarkos-display]
path = "./display"
version = "=2.2.7"

[dependencies.snarkos-node]
path = "./node"
version = "=2.2.7"

[dependencies.snarkos-node-bft]
path = "./node/bft"
version = "=2.2.7"

[dependencies.snarkos-node-cdn]
path = "./node/cdn"
version = "=2.2.7"

[dependencies.snarkos-node-consensus]
path = "./node/consensus"
version = "=2.2.7"

[dependencies.snarkos-node-metrics]
path = "./node/metrics"
version = "=2.2.7"
optional = true

[dependencies.snarkos-node-rest]
path = "./node/rest"
version = "=2.2.7"

[dependencies.snarkos-node-router]
path = "./node/router"
version = "=2.2.7"

[dependencies.snarkos-node-sync]
path = "./node/sync"
version = "=2.2.7"

[dependencies.snarkos-node-tcp]
path = "./node/tcp"
version = "=2.2.7"

[dependencies.snarkvm-synthesizer]
path = "../snarkVM/synthesizer"
default-features = false
optional = true

[target.'cfg(all(target_os = "linux", target_arch = "x86_64"))'.dependencies]
tikv-jemallocator = "0.5"

[dev-dependencies.rusty-hook]
version = "0.11.2"

[build-dependencies.walkdir]
version = "2"

[profile.release]
opt-level = 3
lto = "thin"
incremental = true

[profile.bench]
opt-level = 3
debug = false
rpath = false
lto = "thin"
incremental = true
debug-assertions = false

[profile.dev]
opt-level = 2
lto = "thin"
incremental = true

[profile.test]
opt-level = 2
lto = "thin"
incremental = true
debug = true
debug-assertions = true<|MERGE_RESOLUTION|>--- conflicted
+++ resolved
@@ -45,15 +45,9 @@
 default-features = false
 
 [workspace.dependencies.snarkvm]
-<<<<<<< HEAD
-#git = "https://github.com/AleoNet/snarkVM.git"
-#rev = "74a437897"
-=======
-git = "https://github.com/AleoNet/snarkVM.git"
-rev = "06bba06"
->>>>>>> cd73c74e
+git = "https://github.com/ProvableHQ/snarkVM.git"
+rev = "e9b351e"
 #version = "=0.16.18"
-path = "../snarkVM"
 features = [ "circuit", "console", "rocks" ]
 
 [[bin]]
